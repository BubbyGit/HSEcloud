/**
 * @file main.cpp
 * @brief Основной файл для приложения Cloud Storage Bot.
 */

#include <tgbot/tgbot.h>
#include <iostream>
#include <memory>
#include <random>
#include <filesystem>
#include <thread>
#include <fstream>
#include <sstream>
#include <httplib.h>

#define SQLITECPP_COMPILE_DLL
#include <SQLiteCpp/SQLiteCpp.h>

namespace fs = std::filesystem;

/**
 * @brief Инициализация базы данных.
 * 
 * Эта функция создаёт SQLite базу данных и таблицу, если она не существует.
 * 
 * @param dbFileName Имя файла базы данных.
 */
void initDatabase(const std::string& dbFileName) {
    try {
        SQLite::Database db(dbFileName, SQLite::OPEN_READWRITE | SQLite::OPEN_CREATE);
        db.exec("CREATE TABLE IF NOT EXISTS users ("
                "id INTEGER PRIMARY KEY, "
                "token TEXT);");

<<<<<<< HEAD
        std::cout << "The database has been successfully initialized." << std::endl;
    }
    catch (const std::exception& e) {
        std::cerr << "Error during database initialization: " << e.what() << std::endl;
=======
        std::cout << "База данных успешно инициализирована." << std::endl;
    }
    catch (const std::exception& e) {
        std::cerr << "Ошибка при инициализации базы данных: " << e.what() << std::endl;
>>>>>>> 5d3cc832
    }
}

/**
 * @brief Добавление пользователя в базу данных.
 * 
 * Эта функция вставляет нового пользователя в базу данных с начальным значением NULL для токена.
 * 
 * @param dbFileName Имя файла базы данных.
 * @param userId Идентификатор пользователя.
 */
void addUserToDatabase(const std::string& dbFileName, int64_t userId) {
    try {
        SQLite::Database db(dbFileName, SQLite::OPEN_READWRITE);
        SQLite::Statement query(db, "INSERT OR IGNORE INTO users (id, token) VALUES (?, ?)");
        query.bind(1, userId);
        query.bind(2, nullptr);  // Изначально токен NULL
        query.exec();

<<<<<<< HEAD
        std::cout << "The user has been successfully added to the database." << std::endl;
    }
    catch (const std::exception& e) {
        std::cerr << "Error when adding a user to the database: " << e.what() << std::endl;
=======
        std::cout << "Пользователь успешно добавлен в базу данных." << std::endl;
    }
    catch (const std::exception& e) {
        std::cerr << "Ошибка при добавлении пользователя в базу данных: " << e.what() << std::endl;
>>>>>>> 5d3cc832
    }
}

/**
 * @brief Генерация токена.
 * 
 * Эта функция генерирует случайный токен, состоящий из букв и цифр.
 * 
 * @return Сгенерированный токен.
 */
std::string generateToken() {
    const char charset[] = "abcdefghijklmnopqrstuvwxyzABCDEFGHIJKLMNOPQRSTUVWXYZ0123456789";
    const size_t maxIndex = (sizeof(charset) - 1);
    std::random_device rd;
    std::mt19937 generator(rd());
    std::uniform_int_distribution<> distribution(0, maxIndex);

    std::string token;
    for (size_t i = 0; i < 18; ++i) {
        token += charset[distribution(generator)];
    }

    return token;
}

/**
 * @brief Обновление токена пользователя.
 * 
 * Эта функция обновляет токен пользователя в базе данных.
 * 
 * @param dbFileName Имя файла базы данных.
 * @param userId Идентификатор пользователя.
 * @param token Новый токен.
 */
void updateUserToken(const std::string& dbFileName, int64_t userId, const std::string& token) {
    try {
        SQLite::Database db(dbFileName, SQLite::OPEN_READWRITE);
        SQLite::Statement query(db, "UPDATE users SET token = ? WHERE id = ?");
        query.bind(1, token);
        query.bind(2, userId);
        query.exec();

<<<<<<< HEAD
        std::cout << "The user token has been successfully updated." << std::endl;
    }
    catch (const std::exception& e) {
        std::cerr << "Error when updating a user token: " << e.what() << std::endl;
=======
        std::cout << "Токен пользователя успешно обновлён." << std::endl;
    }
    catch (const std::exception& e) {
        std::cerr << "Ошибка при обновлении токена пользователя: " << e.what() << std::endl;
>>>>>>> 5d3cc832
    }
}

/**
 * @brief Получение токена пользователя.
 * 
 * Эта функция извлекает токен пользователя из базы данных.
 * 
 * @param dbFileName Имя файла базы данных.
 * @param userId Идентификатор пользователя.
 * @return Токен пользователя.
 */
std::string getUserToken(const std::string& dbFileName, int64_t userId) {
    try {
        SQLite::Database db(dbFileName, SQLite::OPEN_READONLY);
        SQLite::Statement query(db, "SELECT token FROM users WHERE id = ?");
        query.bind(1, userId);

        if (query.executeStep()) {
            return query.getColumn(0).getText();
        }
    }
    catch (const std::exception& e) {
<<<<<<< HEAD
        std::cerr << "Error while retrieving a user token: " << e.what() << std::endl;
=======
        std::cerr << "Ошибка при получении токена пользователя: " << e.what() << std::endl;
>>>>>>> 5d3cc832
    }
    return "";
}

/**
 * @brief Создание папки для пользователя.
 * 
 * Эта функция создаёт директорию для хранения файлов пользователя.
 * 
 * @param token Токен пользователя.
 */
void createFolderForUser(const std::string& token) {
    fs::create_directories("files/" + token);
<<<<<<< HEAD
    std::cout << "A folder is created for the user with the token: " << token << std::endl;
=======
    std::cout << "Папка создана для пользователя с токеном: " << token << std::endl;
>>>>>>> 5d3cc832
}

/**
 * @brief Получение списка файлов.
 * 
 * Эта функция возвращает список файлов в указанной директории.
 * 
 * @param folder_path Путь к директории.
 * @return Вектор с именами файлов.
 */
std::vector<std::string> get_files(const std::string& folder_path) {
    std::vector<std::string> file_list;
    for (const auto& entry : fs::directory_iterator(folder_path)) {
        file_list.push_back(entry.path().filename().string());
    }
    return file_list;
}

/**
 * @brief Проверка токена.
 * 
 * Эта функция проверяет существование директории для данного токена.
 * 
 * @param token Токен пользователя.
 * @return true, если директория существует и является директорией.
 * @return false, если директория не существует или не является директорией.
 */
bool validate_token(const std::string& token) {
    std::string token_folder = "files/" + token;
    return fs::exists(token_folder) && fs::is_directory(token_folder);
}

/**
 * @brief Генерация HTML-списка файлов.
 * 
 * Эта функция создаёт HTML-код для отображения списка файлов.
 * 
 * @param files Вектор с именами файлов.
 * @param token Токен пользователя.
 * @return Строка с HTML-кодом списка файлов.
 */
std::string generate_file_list_html(const std::vector<std::string>& files, const std::string& token) {
    std::stringstream ss;
    for (const auto& file : files) {
        ss << "<li><a href=\"/download/" << token << "/" << file << "\">" << file << "</a></li>\n";
    }
    return ss.str();
}

/**
 * @brief Запуск сервера.
 * 
 * Эта функция запускает HTTP-сервер, который обрабатывает запросы на загрузку и скачивание файлов.
 */
void startServer() {
    httplib::Server svr;

    svr.Get("/", [](const httplib::Request&, httplib::Response& res) {
        std::ifstream file("website.html");
        std::stringstream buffer;
        buffer << file.rdbuf();
        res.set_content(buffer.str(), "text/html");
    });

    svr.Get(R"(/files/(.*))", [](const httplib::Request& req, httplib::Response& res) {
        std::string token = req.matches[1].str();
        if (validate_token(token)) {
            auto files = get_files("files/" + token);
            std::string file_list_html = generate_file_list_html(files, token);
            res.set_content(file_list_html, "text/html");
        }
        else {
            res.set_content("Invalid token.", "text/plain");
        }
    });

    svr.Post(R"(/upload/(.*))", [](const httplib::Request& req, httplib::Response& res) {
        std::string token = req.matches[1].str();
        auto file = req.get_file_value("file");
        std::string file_path = "files/" + token + "/" + file.filename;

        std::ofstream ofs(file_path, std::ios::binary);
        ofs.write(file.content.data(), file.content.size());

        res.set_content("File uploaded successfully.", "text/plain");
    });

    svr.Get(R"(/download/(.*)/(.*))", [](const httplib::Request& req, httplib::Response& res) {
        std::string token = req.matches[1].str();
        std::string file_name = req.matches[2].str();
        std::string file_path = "files/" + token + "/" + file_name;

        std::ifstream file(file_path, std::ios::binary);
        if (file.is_open()) {
            std::stringstream buffer;
            buffer << file.rdbuf();
            res.set_content(buffer.str(), "application/octet-stream");
            res.set_header("Content-Disposition", "attachment; filename=\"" + file_name + "\"");
        }
        else {
            res.status = 404;
            res.set_content("File not found.", "text/plain");
        }
    });

    svr.listen("0.0.0.0", 8080);
}

int main() {
    std::thread serverThread(startServer);

    TgBot::Bot bot("YOUR_BOT_TOKEN");

    initDatabase("cloud_storage.db");

    bot.getEvents().onCommand("start", [&bot](TgBot::Message::Ptr message) {
        addUserToDatabase("cloud_storage.db", message->chat->id);

        std::string token = getUserToken("cloud_storage.db", message->chat->id);
<<<<<<< HEAD
        std::string responseMessage = "Welcome to HSECloud Bot! Here you can upload and manage your files.";
=======
        std::string responseMessage = "Добро пожаловать в Cloud Storage Bot! Здесь вы можете загружать и управлять вашими файлами.";
>>>>>>> 5d3cc832
        if (!token.empty()) {
            responseMessage += "\n\nВаш текущий токен: " + token;
        }
        else {
            responseMessage += "\n\nУ вас пока нет токена. Пожалуйста, сгенерируйте его.";
        }

        TgBot::InlineKeyboardMarkup::Ptr keyboard(new TgBot::InlineKeyboardMarkup);
        std::vector<TgBot::InlineKeyboardButton::Ptr> row;

        TgBot::InlineKeyboardButton::Ptr tokenButton(new TgBot::InlineKeyboardButton);
        tokenButton->text = "Токен";
        tokenButton->callbackData = "token";
        row.push_back(tokenButton);

        TgBot::InlineKeyboardButton::Ptr uploadButton(new TgBot::InlineKeyboardButton);
        uploadButton->text = "Загрузка";
        uploadButton->callbackData = "upload";
        row.push_back(uploadButton);

        keyboard->inlineKeyboard.push_back(row);

        bot.getApi().sendMessage(message->chat->id, responseMessage, false, 0, keyboard);
    });

    bot.getEvents().onCallbackQuery([&bot](TgBot::CallbackQuery::Ptr query) {
        if (query->data == "token") {
            TgBot::InlineKeyboardMarkup::Ptr keyboard(new TgBot::InlineKeyboardMarkup);
            std::vector<TgBot::InlineKeyboardButton::Ptr> rowYesNo;

            TgBot::InlineKeyboardButton::Ptr yesButton(new TgBot::InlineKeyboardButton);
            yesButton->text = "Да";
            yesButton->callbackData = "confirm_yes";
            rowYesNo.push_back(yesButton);

            TgBot::InlineKeyboardButton::Ptr noButton(new TgBot::InlineKeyboardButton);
            noButton->text = "Нет";
            noButton->callbackData = "confirm_no";
            rowYesNo.push_back(noButton);

            keyboard->inlineKeyboard.push_back(rowYesNo);

            bot.getApi().sendMessage(query->message->chat->id, "Вы уверены, что хотите сгенерировать новый токен?", false, 0, keyboard);
        }
        else if (query->data == "confirm_yes") {
            std::string newToken = generateToken();
            updateUserToken("cloud_storage.db", query->message->chat->id, newToken);
<<<<<<< HEAD
            bot.getApi().sendMessage(query->message->chat->id, "Your new token: " + newToken);
        }
        else if (query->data == "confirm_no") {
            bot.getApi().sendMessage(query->message->chat->id, "Token generation is canceled. Return to the menu.");
=======
            bot.getApi().sendMessage(query->message->chat->id, "Ваш новый токен: " + newToken);
        }
        else if (query->data == "confirm_no") {
            bot.getApi().sendMessage(query->message->chat->id, "Генерация токена отменена. Возвращение в меню.");
>>>>>>> 5d3cc832
        }
        else if (query->data == "upload") {
            std::string token = getUserToken("cloud_storage.db", query->message->chat->id);
            if (token.empty()) {
                bot.getApi().sendMessage(query->message->chat->id, "У вас пока нет токена. Пожалуйста, сгенерируйте его.");
            }
            else {
                createFolderForUser(token);
<<<<<<< HEAD
                bot.getApi().sendMessage(query->message->chat->id, "A folder has been created for your token. Please visit http://localhost:8080 to upload your files.");
=======
                bot.getApi().sendMessage(query->message->chat->id, "Папка создана для вашего токена. Пожалуйста, посетите http://localhost:8080 для загрузки ваших файлов.");
>>>>>>> 5d3cc832
            }
        }
        bot.getApi().answerCallbackQuery(query->id);
    });

    TgBot::TgLongPoll longPoll(bot);

    std::cout << "Бот запущен..." << std::endl;
    while (true) {
        try {
            longPoll.start();
        }
        catch (TgBot::TgException& e) {
            std::cerr << "Ошибка: " << e.what() << std::endl;
        }
    }

    serverThread.join();
    return 0;
}<|MERGE_RESOLUTION|>--- conflicted
+++ resolved
@@ -1,8 +1,3 @@
-/**
- * @file main.cpp
- * @brief Основной файл для приложения Cloud Storage Bot.
- */
-
 #include <tgbot/tgbot.h>
 #include <iostream>
 #include <memory>
@@ -12,77 +7,46 @@
 #include <fstream>
 #include <sstream>
 #include <httplib.h>
+#include <ctime>
 
 #define SQLITECPP_COMPILE_DLL
 #include <SQLiteCpp/SQLiteCpp.h>
 
 namespace fs = std::filesystem;
 
-/**
- * @brief Инициализация базы данных.
- * 
- * Эта функция создаёт SQLite базу данных и таблицу, если она не существует.
- * 
- * @param dbFileName Имя файла базы данных.
- */
+void logMessage(const std::string& message) {
+    std::ofstream logFile("bot.log", std::ios_base::app);
+    std::time_t now = std::time(nullptr);
+    logFile << std::ctime(&now) << ": " << message << std::endl;
+}
+
 void initDatabase(const std::string& dbFileName) {
     try {
         SQLite::Database db(dbFileName, SQLite::OPEN_READWRITE | SQLite::OPEN_CREATE);
         db.exec("CREATE TABLE IF NOT EXISTS users ("
-                "id INTEGER PRIMARY KEY, "
-                "token TEXT);");
-
-<<<<<<< HEAD
-        std::cout << "The database has been successfully initialized." << std::endl;
-    }
-    catch (const std::exception& e) {
-        std::cerr << "Error during database initialization: " << e.what() << std::endl;
-=======
-        std::cout << "База данных успешно инициализирована." << std::endl;
-    }
-    catch (const std::exception& e) {
-        std::cerr << "Ошибка при инициализации базы данных: " << e.what() << std::endl;
->>>>>>> 5d3cc832
-    }
-}
-
-/**
- * @brief Добавление пользователя в базу данных.
- * 
- * Эта функция вставляет нового пользователя в базу данных с начальным значением NULL для токена.
- * 
- * @param dbFileName Имя файла базы данных.
- * @param userId Идентификатор пользователя.
- */
+            "id INTEGER PRIMARY KEY, "
+            "token TEXT);");
+        logMessage("Database initialized successfully.");
+    }
+    catch (const std::exception& e) {
+        logMessage("Error initializing database: " + std::string(e.what()));
+    }
+}
+
 void addUserToDatabase(const std::string& dbFileName, int64_t userId) {
     try {
         SQLite::Database db(dbFileName, SQLite::OPEN_READWRITE);
         SQLite::Statement query(db, "INSERT OR IGNORE INTO users (id, token) VALUES (?, ?)");
         query.bind(1, userId);
-        query.bind(2, nullptr);  // Изначально токен NULL
+        query.bind(2, nullptr);  // Initially, token is NULL
         query.exec();
-
-<<<<<<< HEAD
-        std::cout << "The user has been successfully added to the database." << std::endl;
-    }
-    catch (const std::exception& e) {
-        std::cerr << "Error when adding a user to the database: " << e.what() << std::endl;
-=======
-        std::cout << "Пользователь успешно добавлен в базу данных." << std::endl;
-    }
-    catch (const std::exception& e) {
-        std::cerr << "Ошибка при добавлении пользователя в базу данных: " << e.what() << std::endl;
->>>>>>> 5d3cc832
-    }
-}
-
-/**
- * @brief Генерация токена.
- * 
- * Эта функция генерирует случайный токен, состоящий из букв и цифр.
- * 
- * @return Сгенерированный токен.
- */
+        logMessage("User added to database successfully. UserID: " + std::to_string(userId));
+    }
+    catch (const std::exception& e) {
+        logMessage("Error adding user to database: " + std::string(e.what()));
+    }
+}
+
 std::string generateToken() {
     const char charset[] = "abcdefghijklmnopqrstuvwxyzABCDEFGHIJKLMNOPQRSTUVWXYZ0123456789";
     const size_t maxIndex = (sizeof(charset) - 1);
@@ -94,19 +58,10 @@
     for (size_t i = 0; i < 18; ++i) {
         token += charset[distribution(generator)];
     }
-
+    logMessage("Generated token: " + token);
     return token;
 }
 
-/**
- * @brief Обновление токена пользователя.
- * 
- * Эта функция обновляет токен пользователя в базе данных.
- * 
- * @param dbFileName Имя файла базы данных.
- * @param userId Идентификатор пользователя.
- * @param token Новый токен.
- */
 void updateUserToken(const std::string& dbFileName, int64_t userId, const std::string& token) {
     try {
         SQLite::Database db(dbFileName, SQLite::OPEN_READWRITE);
@@ -114,30 +69,13 @@
         query.bind(1, token);
         query.bind(2, userId);
         query.exec();
-
-<<<<<<< HEAD
-        std::cout << "The user token has been successfully updated." << std::endl;
-    }
-    catch (const std::exception& e) {
-        std::cerr << "Error when updating a user token: " << e.what() << std::endl;
-=======
-        std::cout << "Токен пользователя успешно обновлён." << std::endl;
-    }
-    catch (const std::exception& e) {
-        std::cerr << "Ошибка при обновлении токена пользователя: " << e.what() << std::endl;
->>>>>>> 5d3cc832
-    }
-}
-
-/**
- * @brief Получение токена пользователя.
- * 
- * Эта функция извлекает токен пользователя из базы данных.
- * 
- * @param dbFileName Имя файла базы данных.
- * @param userId Идентификатор пользователя.
- * @return Токен пользователя.
- */
+        logMessage("User token updated successfully. UserID: " + std::to_string(userId));
+    }
+    catch (const std::exception& e) {
+        logMessage("Error updating user token: " + std::string(e.what()));
+    }
+}
+
 std::string getUserToken(const std::string& dbFileName, int64_t userId) {
     try {
         SQLite::Database db(dbFileName, SQLite::OPEN_READONLY);
@@ -145,124 +83,91 @@
         query.bind(1, userId);
 
         if (query.executeStep()) {
-            return query.getColumn(0).getText();
-        }
-    }
-    catch (const std::exception& e) {
-<<<<<<< HEAD
-        std::cerr << "Error while retrieving a user token: " << e.what() << std::endl;
-=======
-        std::cerr << "Ошибка при получении токена пользователя: " << e.what() << std::endl;
->>>>>>> 5d3cc832
+            std::string token = query.getColumn(0).getText();
+            logMessage("Token retrieved for user. UserID: " + std::to_string(userId) + ", Token: " + token);
+            return token;
+        }
+    }
+    catch (const std::exception& e) {
+        logMessage("Error getting user token: " + std::string(e.what()));
     }
     return "";
 }
 
-/**
- * @brief Создание папки для пользователя.
- * 
- * Эта функция создаёт директорию для хранения файлов пользователя.
- * 
- * @param token Токен пользователя.
- */
 void createFolderForUser(const std::string& token) {
-    fs::create_directories("files/" + token);
-<<<<<<< HEAD
-    std::cout << "A folder is created for the user with the token: " << token << std::endl;
-=======
-    std::cout << "Папка создана для пользователя с токеном: " << token << std::endl;
->>>>>>> 5d3cc832
-}
-
-/**
- * @brief Получение списка файлов.
- * 
- * Эта функция возвращает список файлов в указанной директории.
- * 
- * @param folder_path Путь к директории.
- * @return Вектор с именами файлов.
- */
+    try {
+        std::string path = "C:/Users/Public/Music/CloudBot/main/files/" + token;
+        fs::create_directories(path);
+        logMessage("Folder created for user with token: " + token);
+    }
+    catch (const std::exception& e) {
+        logMessage("Error creating folder for user: " + std::string(e.what()));
+    }
+}
+
 std::vector<std::string> get_files(const std::string& folder_path) {
     std::vector<std::string> file_list;
     for (const auto& entry : fs::directory_iterator(folder_path)) {
         file_list.push_back(entry.path().filename().string());
     }
+    logMessage("Files retrieved from folder: " + folder_path);
     return file_list;
 }
 
-/**
- * @brief Проверка токена.
- * 
- * Эта функция проверяет существование директории для данного токена.
- * 
- * @param token Токен пользователя.
- * @return true, если директория существует и является директорией.
- * @return false, если директория не существует или не является директорией.
- */
 bool validate_token(const std::string& token) {
-    std::string token_folder = "files/" + token;
-    return fs::exists(token_folder) && fs::is_directory(token_folder);
-}
-
-/**
- * @brief Генерация HTML-списка файлов.
- * 
- * Эта функция создаёт HTML-код для отображения списка файлов.
- * 
- * @param files Вектор с именами файлов.
- * @param token Токен пользователя.
- * @return Строка с HTML-кодом списка файлов.
- */
+    std::string token_folder = "C:/Users/Public/Music/CloudBot/main/files/" + token;
+    bool isValid = fs::exists(token_folder) && fs::is_directory(token_folder);
+    logMessage("Token validation: " + token + " is " + (isValid ? "valid" : "invalid"));
+    return isValid;
+}
+
 std::string generate_file_list_html(const std::vector<std::string>& files, const std::string& token) {
     std::stringstream ss;
     for (const auto& file : files) {
         ss << "<li><a href=\"/download/" << token << "/" << file << "\">" << file << "</a></li>\n";
     }
+    logMessage("HTML file list generated for token: " + token);
     return ss.str();
 }
 
-/**
- * @brief Запуск сервера.
- * 
- * Эта функция запускает HTTP-сервер, который обрабатывает запросы на загрузку и скачивание файлов.
- */
 void startServer() {
     httplib::Server svr;
 
     svr.Get("/", [](const httplib::Request&, httplib::Response& res) {
-        std::ifstream file("website.html");
+        std::ifstream file("index.html");
         std::stringstream buffer;
         buffer << file.rdbuf();
         res.set_content(buffer.str(), "text/html");
-    });
+        logMessage("Served index.html");
+        });
 
     svr.Get(R"(/files/(.*))", [](const httplib::Request& req, httplib::Response& res) {
         std::string token = req.matches[1].str();
         if (validate_token(token)) {
-            auto files = get_files("files/" + token);
+            auto files = get_files("C:/Users/Public/Music/CloudBot/main/files/" + token);
             std::string file_list_html = generate_file_list_html(files, token);
             res.set_content(file_list_html, "text/html");
         }
         else {
             res.set_content("Invalid token.", "text/plain");
         }
-    });
+        });
 
     svr.Post(R"(/upload/(.*))", [](const httplib::Request& req, httplib::Response& res) {
         std::string token = req.matches[1].str();
         auto file = req.get_file_value("file");
-        std::string file_path = "files/" + token + "/" + file.filename;
+        std::string file_path = "C:/Users/Public/Music/CloudBot/main/files/" + token + "/" + file.filename;
 
         std::ofstream ofs(file_path, std::ios::binary);
         ofs.write(file.content.data(), file.content.size());
-
         res.set_content("File uploaded successfully.", "text/plain");
-    });
+        logMessage("File uploaded for token: " + token + ", File: " + file.filename);
+        });
 
     svr.Get(R"(/download/(.*)/(.*))", [](const httplib::Request& req, httplib::Response& res) {
         std::string token = req.matches[1].str();
         std::string file_name = req.matches[2].str();
-        std::string file_path = "files/" + token + "/" + file_name;
+        std::string file_path = "C:/Users/Public/Music/CloudBot/main/files/" + token + "/" + file_name;
 
         std::ifstream file(file_path, std::ios::binary);
         if (file.is_open()) {
@@ -275,15 +180,16 @@
             res.status = 404;
             res.set_content("File not found.", "text/plain");
         }
-    });
-
-    svr.listen("0.0.0.0", 8080);
+        });
+
+    svr.listen("localhost", 8080);
+    logMessage("Server started on port 8080");
 }
 
 int main() {
     std::thread serverThread(startServer);
 
-    TgBot::Bot bot("YOUR_BOT_TOKEN");
+    TgBot::Bot bot("7241180998:AAEBDjKwo4gRCZZYgWkNhZkKSWrEKitsHDg");
 
     initDatabase("cloud_storage.db");
 
@@ -291,35 +197,32 @@
         addUserToDatabase("cloud_storage.db", message->chat->id);
 
         std::string token = getUserToken("cloud_storage.db", message->chat->id);
-<<<<<<< HEAD
-        std::string responseMessage = "Welcome to HSECloud Bot! Here you can upload and manage your files.";
-=======
-        std::string responseMessage = "Добро пожаловать в Cloud Storage Bot! Здесь вы можете загружать и управлять вашими файлами.";
->>>>>>> 5d3cc832
+        std::string responseMessage = "Welcome to Cloud Storage Bot! Here you can upload and manage your files.";
         if (!token.empty()) {
-            responseMessage += "\n\nВаш текущий токен: " + token;
+            responseMessage += "\n\nYour current token: " + token;
         }
         else {
-            responseMessage += "\n\nУ вас пока нет токена. Пожалуйста, сгенерируйте его.";
+            responseMessage += "\n\nYou do not have a token yet. Please generate one.";
         }
 
         TgBot::InlineKeyboardMarkup::Ptr keyboard(new TgBot::InlineKeyboardMarkup);
         std::vector<TgBot::InlineKeyboardButton::Ptr> row;
 
         TgBot::InlineKeyboardButton::Ptr tokenButton(new TgBot::InlineKeyboardButton);
-        tokenButton->text = "Токен";
+        tokenButton->text = "Token";
         tokenButton->callbackData = "token";
         row.push_back(tokenButton);
 
         TgBot::InlineKeyboardButton::Ptr uploadButton(new TgBot::InlineKeyboardButton);
-        uploadButton->text = "Загрузка";
+        uploadButton->text = "Upload";
         uploadButton->callbackData = "upload";
         row.push_back(uploadButton);
 
         keyboard->inlineKeyboard.push_back(row);
 
         bot.getApi().sendMessage(message->chat->id, responseMessage, false, 0, keyboard);
-    });
+        logMessage("Sent welcome message to user. UserID: " + std::to_string(message->chat->id));
+        });
 
     bot.getEvents().onCallbackQuery([&bot](TgBot::CallbackQuery::Ptr query) {
         if (query->data == "token") {
@@ -327,60 +230,66 @@
             std::vector<TgBot::InlineKeyboardButton::Ptr> rowYesNo;
 
             TgBot::InlineKeyboardButton::Ptr yesButton(new TgBot::InlineKeyboardButton);
-            yesButton->text = "Да";
+            yesButton->text = "Yes";
             yesButton->callbackData = "confirm_yes";
             rowYesNo.push_back(yesButton);
 
             TgBot::InlineKeyboardButton::Ptr noButton(new TgBot::InlineKeyboardButton);
-            noButton->text = "Нет";
+            noButton->text = "No";
             noButton->callbackData = "confirm_no";
             rowYesNo.push_back(noButton);
 
             keyboard->inlineKeyboard.push_back(rowYesNo);
 
-            bot.getApi().sendMessage(query->message->chat->id, "Вы уверены, что хотите сгенерировать новый токен?", false, 0, keyboard);
+            bot.getApi().sendMessage(query->message->chat->id, "Are you sure you want to generate a new token?", false, 0, keyboard);
+            logMessage("Sent token generation confirmation to user. UserID: " + std::to_string(query->message->chat->id));
         }
         else if (query->data == "confirm_yes") {
             std::string newToken = generateToken();
             updateUserToken("cloud_storage.db", query->message->chat->id, newToken);
-<<<<<<< HEAD
-            bot.getApi().sendMessage(query->message->chat->id, "Your new token: " + newToken);
+            bot.getApi().sendMessage(query->message->chat->id, "Your new token is: " + newToken);
+            logMessage("Generated new token for user. UserID: " + std::to_string(query->message->chat->id));
         }
         else if (query->data == "confirm_no") {
-            bot.getApi().sendMessage(query->message->chat->id, "Token generation is canceled. Return to the menu.");
-=======
-            bot.getApi().sendMessage(query->message->chat->id, "Ваш новый токен: " + newToken);
-        }
-        else if (query->data == "confirm_no") {
-            bot.getApi().sendMessage(query->message->chat->id, "Генерация токена отменена. Возвращение в меню.");
->>>>>>> 5d3cc832
+            bot.getApi().sendMessage(query->message->chat->id, "Token generation cancelled. Returning to menu.");
+            logMessage("Token generation cancelled by user. UserID: " + std::to_string(query->message->chat->id));
         }
         else if (query->data == "upload") {
             std::string token = getUserToken("cloud_storage.db", query->message->chat->id);
             if (token.empty()) {
-                bot.getApi().sendMessage(query->message->chat->id, "У вас пока нет токена. Пожалуйста, сгенерируйте его.");
+                bot.getApi().sendMessage(query->message->chat->id, "You do not have a token yet. Please generate one.");
+                logMessage("User attempted to upload without token. UserID: " + std::to_string(query->message->chat->id));
             }
             else {
                 createFolderForUser(token);
-<<<<<<< HEAD
-                bot.getApi().sendMessage(query->message->chat->id, "A folder has been created for your token. Please visit http://localhost:8080 to upload your files.");
-=======
-                bot.getApi().sendMessage(query->message->chat->id, "Папка создана для вашего токена. Пожалуйста, посетите http://localhost:8080 для загрузки ваших файлов.");
->>>>>>> 5d3cc832
+                bot.getApi().sendMessage(query->message->chat->id, "Folder created for your token.");
+
+                TgBot::InlineKeyboardMarkup::Ptr keyboard(new TgBot::InlineKeyboardMarkup);
+                std::vector<TgBot::InlineKeyboardButton::Ptr> row;
+
+                TgBot::InlineKeyboardButton::Ptr webAppButton(new TgBot::InlineKeyboardButton);
+                webAppButton->text = "Open WebApp";
+                webAppButton->url = "https://0b38-62-217-184-150.ngrok-free.app";
+                row.push_back(webAppButton);
+
+                keyboard->inlineKeyboard.push_back(row);
+
+                bot.getApi().sendMessage(query->message->chat->id, "Click the button below to open the web application.", false, 0, keyboard);
+                logMessage("Sent web app link to user. UserID: " + std::to_string(query->message->chat->id));
             }
         }
         bot.getApi().answerCallbackQuery(query->id);
-    });
+        });
 
     TgBot::TgLongPoll longPoll(bot);
 
-    std::cout << "Бот запущен..." << std::endl;
+    logMessage("Bot started...");
     while (true) {
         try {
             longPoll.start();
         }
         catch (TgBot::TgException& e) {
-            std::cerr << "Ошибка: " << e.what() << std::endl;
+            logMessage("Error: " + std::string(e.what()));
         }
     }
 
